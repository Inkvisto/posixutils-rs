--- conflicted
+++ resolved
@@ -27,11 +27,19 @@
 }
 
 impl<'a> FileDiff<'a> {
+    pub fn are_different(&self) -> bool {
+        self.are_different
+    }
+
     fn new(
         file1: &'a mut FileData<'a>,
         file2: &'a mut FileData<'a>,
         format_options: &'a FormatOptions,
     ) -> Self {
+        if format_options.label1().is_none() && format_options.label2().is_some() {
+            panic!("label1 can not be NONE when label2 is available");
+        }
+
         Self {
             file1,
             file2,
@@ -39,10 +47,6 @@
             format_options,
             are_different: false,
         }
-    }
-
-    pub fn are_different(&self) -> bool {
-        self.are_different
     }
 
     pub fn file_diff(
@@ -110,7 +114,7 @@
 
         if path1_file_type.is_file() {
             let path1_file = path1.clone();
-            let path1_file = path1_file.file_name().expect(COULD_NOT_UNWRAP_FILENAME);
+            let path1_file = path1_file.file_name().expect(&COULD_NOT_UNWRAP_FILENAME);
             let path2 = path2.join(path1_file);
 
             if !check_existance(&path2)? {
@@ -120,7 +124,7 @@
             return FileDiff::file_diff(path1, path2, format_options, None);
         } else {
             let path2_file = path2.clone();
-            let path2_file = path2_file.file_name().expect(COULD_NOT_UNWRAP_FILENAME);
+            let path2_file = path2_file.file_name().expect(&COULD_NOT_UNWRAP_FILENAME);
             let path1 = path1.join(path2_file);
 
             if !check_existance(&path1)? {
@@ -173,13 +177,13 @@
             for hunk_index in 0..hunks_count {
                 let hunk = self.hunks.hunk_at_mut(hunk_index);
                 match self.format_options.output_format {
-                    OutputFormat::Debug => hunk.print_debug(self.file1, self.file2),
+                    OutputFormat::Debug => hunk.print_debug(&self.file1, &self.file2),
                     OutputFormat::Default => {
-                        hunk.print_default(self.file1, self.file2, hunk_index == hunks_count - 1)
+                        hunk.print_default(&self.file1, &self.file2, hunk_index == hunks_count - 1)
                     }
                     OutputFormat::EditScript => hunk.print_edit_script(
-                        self.file1,
-                        self.file2,
+                        &self.file1,
+                        &self.file2,
                         hunk_index == hunks_count - 1,
                     ),
                     OutputFormat::Context(_) => {
@@ -187,8 +191,8 @@
                         return Ok(DiffExitStatus::Trouble);
                     }
                     OutputFormat::ForwardEditScript => hunk.print_forward_edit_script(
-                        self.file1,
-                        self.file2,
+                        &self.file1,
+                        &self.file2,
                         hunk_index == hunks_count - 1,
                     ),
                     OutputFormat::Unified(_) => {
@@ -238,7 +242,6 @@
             y1 -= 1;
         }
 
-<<<<<<< HEAD
         // build histogram
         let mut hist: HashMap<&str, Vec<i32>> = HashMap::new();
         for i in x0..x1 {
@@ -247,49 +250,6 @@
                 rec[1] = i as i32;
             } else {
                 hist.insert(file1.line(i), vec![1, i as i32, 0, -1]);
-=======
-        for i in 1..=n {
-            for j in 1..=m {
-                let cost = if self.compare_lines(self.file1.line(i - 1), self.file2.line(j - 1)) {
-                    if !file1_considered_lines.contains(&i) && !file2_considered_lines.contains(&j)
-                    {
-                        file1_considered_lines.push(i);
-                        file2_considered_lines.push(j);
-
-                        self.add_change(Change::Unchanged(ChangeData::new(i, j)));
-                    }
-                    0
-                } else {
-                    1
-                };
-
-                let inserted = distances[i - 1][j] + 1;
-                let deleted = distances[i][j - 1] + 1;
-                let substituted = distances[i - 1][j - 1] + cost;
-
-                distances[i][j] = vec_min(&[inserted, deleted, substituted]);
-            }
-        }
-
-        let (mut i, mut j) = (n, m);
-
-        while i > 0 || j > 0 {
-            if j > 0 && distances[i][j] == distances[i][j - 1] + 1 {
-                self.add_change(Change::Insert(ChangeData::new(i, j)));
-
-                j -= 1
-            } else if i > 0 && distances[i][j] == distances[i - 1][j] + 1 {
-                self.add_change(Change::Delete(ChangeData::new(i, j)));
-
-                i -= 1
-            } else {
-                if !self.compare_lines(self.file1.line(i - 1), self.file2.line(j - 1)) {
-                    self.add_change(Change::Substitute(ChangeData::new(i, j)));
-                }
-
-                i -= 1;
-                j -= 1
->>>>>>> ba91157e
             }
         }
         for i in y0..y1 {
@@ -304,26 +264,14 @@
         // find lowest-occurrence item that appears in both files
         let key = hist
             .iter()
-<<<<<<< HEAD
             .filter(|(_k, v)| (v[0] > 0) && (v[2] > 0))
             .min_by(|a, b| {
                 let c = a.1[0] + a.1[2];
                 let d = b.1[0] + b.1[2];
                 c.cmp(&d)
-=======
-            .filter(|hunk| !Change::is_none(hunk.kind()) && !Change::is_unchanged(hunk.kind()))
-            .map(|hunk| {
-                (
-                    hunk.ln1_start() as i64,
-                    hunk.ln1_end() as i64,
-                    hunk.ln2_start() as i64,
-                    hunk.ln2_end() as i64,
-                )
->>>>>>> ba91157e
             })
             .map(|(k, _v)| *k);
 
-<<<<<<< HEAD
         match key {
             None => {
                 return;
@@ -335,39 +283,6 @@
                 lcs_indices[x1_new] = y1_new as i32;
                 FileDiff::histogram_lcs(file1, file2, x0, x1_new, y0, y1_new, lcs_indices);
                 FileDiff::histogram_lcs(file1, file2, x1_new + 1, x1, y1_new + 1, y1, lcs_indices);
-=======
-        change_ranges.sort_by_key(|change| (change.1, change.3));
-
-        let mut context_ranges = vec![(usize::MIN, usize::MIN, usize::MIN, usize::MIN); 0];
-
-        let f1_max = if self.file1.ends_with_newline() && f1_lines - 1 >= 1 {
-            f1_lines - 1
-        } else {
-            f1_lines
-        };
-
-        let f2_max = if self.file2.ends_with_newline() && f2_lines - 1 >= 1 {
-            f2_lines - 1
-        } else {
-            f2_lines
-        };
-
-        for cr in change_ranges {
-            let ln1s = i64::clamp(cr.0 - context as i64, 1, f1_max as i64);
-            let ln1e = i64::clamp(cr.1 + context as i64, 1, f1_max as i64);
-            let ln2s = i64::clamp(cr.2 - context as i64, 1, f2_max as i64);
-            let ln2e = i64::clamp(cr.3 + context as i64, 1, f2_max as i64);
-
-            if !context_ranges.is_empty() {
-                // Overlap check
-                if let Some((_, ln1_end, _, ln2_end)) = context_ranges.last_mut() {
-                    if *ln1_end >= ln1s as usize || *ln2_end >= ln2s as usize {
-                        *ln1_end = ln1e as usize;
-                        *ln2_end = ln2e as usize;
-                        continue;
-                    }
-                }
->>>>>>> ba91157e
             }
         }
     }
@@ -415,7 +330,6 @@
                 hunk_len = self.file1.lines().len() - hunk_start;
             }
 
-<<<<<<< HEAD
             println!("*** {},{} ***", hunk_start + 1, hunk_start + hunk_len);
             let h1_prefix = if hunk.ln2_start() == hunk.ln2_end() {
                 "- "
@@ -426,22 +340,6 @@
             // dont print context for empty hunk
             if hunk.ln1_start() == hunk.ln1_end() {
                 continue;
-=======
-            println!("***************");
-            println!("*** {},{} ***", cr.0, cr.1);
-            if self.file1.expected_changed_in_range(
-                cr.0 - 1,
-                cr.1 - 1,
-                &vec![Change::is_delete, Change::is_substitute],
-            ) {
-                for i in cr.0..=cr.1 {
-                    println!(
-                        "{} {}",
-                        self.file1.get_context_identifier(i - 1),
-                        self.file1.line(i - 1)
-                    );
-                }
->>>>>>> ba91157e
             }
 
             for i in hunk_start..hunk_start + hunk_len {
@@ -454,7 +352,6 @@
                 }
             }
 
-<<<<<<< HEAD
             let mut hunk_len =
                 (hunk.ln2_end() - hunk.ln2_start() + 2 * context).min(self.file2.lines().len());
             let hunk_start = hunk.ln2_start().saturating_sub(context);
@@ -462,22 +359,6 @@
             // make sure we don't go out of bounds
             if hunk_start + hunk_len > self.file2.lines().len() - 1 {
                 hunk_len = self.file2.lines().len() - hunk_start;
-=======
-            println!("--- {},{} ---", cr.2, cr.3);
-
-            if self.file2.expected_changed_in_range(
-                cr.2 - 1,
-                cr.3 - 1,
-                &vec![Change::is_insert, Change::is_substitute],
-            ) {
-                for i in cr.2..=cr.3 {
-                    println!(
-                        "{} {}",
-                        self.file2.get_context_identifier(i - 1),
-                        self.file2.line(i - 1)
-                    );
-                }
->>>>>>> ba91157e
             }
 
             println!("--- {},{} ---", hunk_start + 1, hunk_start + hunk_len);
