[package]
name = "posixutils-users"
version = "0.2.1"
edition = "2021"
authors = ["Jeff Garzik"]
license = "MIT"
repository = "https://github.com/rustcoreutils/posixutils-rs.git"

[dependencies]
plib = { path = "../plib" }
clap.workspace = true
gettext-rs.workspace = true
libc.workspace = true
chrono.workspace = true
syslog = "6.1"
thiserror = "1.0.63"
binrw = "0.14.0"

[[bin]]
name = "id"
path = "./id.rs"

[[bin]]
name = "logname"
path = "./logname.rs"

[[bin]]
name = "logger"
path = "./logger.rs"

[[bin]]
name = "mesg"
path = "./mesg.rs"

[[bin]]
name = "pwd"
path = "./pwd.rs"

[[bin]]
name = "tty"
path = "./tty.rs"

[[bin]]
name = "write"
<<<<<<< HEAD
path = "./write.rs"

[[bin]]
name = "talk"
path = "./talk.rs"
=======
path = "./write.rs"
>>>>>>> 2ca125f4
<|MERGE_RESOLUTION|>--- conflicted
+++ resolved
@@ -42,12 +42,8 @@
 
 [[bin]]
 name = "write"
-<<<<<<< HEAD
 path = "./write.rs"
 
 [[bin]]
 name = "talk"
-path = "./talk.rs"
-=======
-path = "./write.rs"
->>>>>>> 2ca125f4
+path = "./talk.rs"