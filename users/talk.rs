// Copyright (c) 2024 Hemi Labs, Inc.
//
// This file is part of the posixutils-rs project covered under
// the MIT License.  For the full license text, please see the LICENSE
// file in the root directory of this project.
// SPDX-License-Identifier: MIT
//

extern crate clap;
extern crate gettextrs;
extern crate plib;

use clap::Parser;
use gettextrs::{bind_textdomain_codeset, setlocale, textdomain, LocaleCategory};
use plib::PROJECT_NAME;

#[cfg(target_os = "linux")]
use libc::sa_family_t;
use libc::{
<<<<<<< HEAD
    addrinfo, c_char, c_uchar, getaddrinfo, gethostname, getpid, getpwuid, getservbyname, getuid,
    ioctl, servent, signal, sockaddr_in, winsize, AF_INET, AI_CANONNAME, SIGINT, SIGPIPE, SIGQUIT,
    SOCK_DGRAM, STDOUT_FILENO, TIOCGWINSZ,
=======
    addrinfo, c_char, c_uchar, gai_strerror, getaddrinfo, gethostname, getpid, getpwuid,
    getservbyname, getuid, ioctl, sa_family_t, signal, sockaddr_in, winsize, AF_INET, AI_CANONNAME,
    SIGINT, SIGPIPE, SIGQUIT, SOCK_DGRAM, STDOUT_FILENO, TIOCGWINSZ,
>>>>>>> 86ebde02
};
use std::{
    ffi::{CStr, CString},
    fs::{remove_file, File},
    io::{self, BufRead, Cursor, Error, Read, Write},
    mem::{size_of, zeroed},
    net::{
        self, AddrParseError, Ipv4Addr, SocketAddr, SocketAddrV4, TcpListener, TcpStream, UdpSocket,
    },
    process, ptr,
    sync::{Arc, Mutex},
    thread,
    time::Duration,
};

// The size of the buffer for control message fields like l_name, r_name, and r_tty in CtlMsg.
const BUFFER_SIZE: usize = 12;

// The maximum size for the buffer to store the hostname, based on typical hostname lengths.
const HOSTNAME_BUFFER_SIZE: usize = 256;

// The maximum number of characters allowed for user input in a single operation.
const MAX_USER_INPUT_LENGTH: usize = 128;
const TALK_VERSION: u8 = 1;

#[derive(Debug, Copy, Clone, PartialEq)]
enum MessageType {
    LeaveInvite, // leave invitation with server
    LookUp,      // check for invitation by callee
    Delete,      // delete invitation by caller
    Announce,    // announce invitation by caller
}

impl TryFrom<u8> for MessageType {
    type Error = ();

    fn try_from(value: u8) -> Result<Self, Self::Error> {
        match value {
            0 => Ok(MessageType::LeaveInvite),
            1 => Ok(MessageType::LookUp),
            2 => Ok(MessageType::Delete),
            3 => Ok(MessageType::Announce),
            _ => Err(()),
        }
    }
}

#[derive(Debug, PartialEq)]
enum Answer {
    Success,          // operation completed properly
    NotHere,          // callee not logged in
    Failed,           // operation failed for unexplained reason
    MachineUnknown,   // caller's machine name unknown
    PermissionDenied, // callee's tty doesn't permit announce
    UnknownRequest,   // request has invalid type value
    BadVersion,       // request has invalid protocol version
    BadAddr,          // request has invalid addr value
    BadCtlAddr,       // request has invalid ctl_addr value
}

impl TryFrom<u8> for Answer {
    type Error = ();

    fn try_from(value: u8) -> Result<Self, Self::Error> {
        match value {
            0 => Ok(Answer::Success),
            1 => Ok(Answer::NotHere),
            2 => Ok(Answer::Failed),
            3 => Ok(Answer::MachineUnknown),
            4 => Ok(Answer::PermissionDenied),
            5 => Ok(Answer::UnknownRequest),
            6 => Ok(Answer::BadVersion),
            7 => Ok(Answer::BadAddr),
            8 => Ok(Answer::BadCtlAddr),
            _ => Err(()),
        }
    }
}

struct StateLogger {
    value: String,
}

impl StateLogger {
    fn new(initial_value: &str) -> Self {
        StateLogger {
            value: initial_value.to_string(),
        }
    }

    fn set_state(&mut self, new_value: &str) {
        if self.value != new_value {
            println!("{}", new_value);
            self.value = new_value.to_string();
        }
    }
}

<<<<<<< HEAD
#[cfg(target_os = "macos")]
type SaFamily = u16;

#[cfg(target_os = "linux")]
type SaFaily = sa_family_t;

#[repr(C, packed)]
pub struct Osockaddr {
    pub sa_family: SaFamily,
=======
#[derive(Debug)]
pub enum TalkError {
    InvalidArguments,
    NotTty,
    AddressResolutionFailed(String),
    IoError(io::Error),
    Other(String),
}

impl std::error::Error for TalkError {}

impl std::fmt::Display for TalkError {
    fn fmt(&self, f: &mut std::fmt::Formatter<'_>) -> std::fmt::Result {
        match self {
            TalkError::InvalidArguments => {
                write!(f, "Usage: talk user [ttyname]")?;
                process::exit(-1)
            }
            TalkError::NotTty => write!(f, "Not a TTY"),
            TalkError::AddressResolutionFailed(msg) => {
                write!(f, "Failed to resolve addresses: {}", msg)
            }
            TalkError::IoError(e) => write!(f, "I/O error: {}", e),
            TalkError::Other(msg) => write!(f, "An error occurred: {}", msg),
        }
    }
}

#[repr(C, packed)]
pub struct Osockaddr {
    #[cfg(target_os = "macos")]
    pub sa_family: u16,
    #[cfg(target_os = "linux")]
    pub sa_family: sa_family_t,
>>>>>>> 86ebde02
    pub sa_data: [u8; 14],
}

impl Osockaddr {
    // Converts the packed address structure into a SocketAddrV4
    pub fn to_socketaddr(&self) -> Option<SocketAddrV4> {
        // Extract the port
        let port = u16::from_be_bytes([self.sa_data[0], self.sa_data[1]]);

        // Extract the IP address
        let ip = Ipv4Addr::new(
            self.sa_data[2],
            self.sa_data[3],
            self.sa_data[4],
            self.sa_data[5],
        );

        Some(SocketAddrV4::new(ip, port))
    }
}

#[repr(C, packed)]
struct CtlMsg {
    vers: c_uchar,
    r#type: c_uchar,
    answer: c_uchar,
    pad: c_uchar,
    id_num: u32,
    addr: Osockaddr,
    ctl_addr: Osockaddr,
    pid: i32,
    l_name: [c_char; 12],
    r_name: [c_char; 12],
    r_tty: [c_char; 16],
}

impl CtlMsg {
    pub fn initialize() -> Self {
        CtlMsg {
            vers: 1,
            r#type: MessageType::LookUp as u8,
            answer: Answer::Success as u8,
            pad: 0,
            id_num: 0,
            addr: Osockaddr {
                sa_family: 0,
                sa_data: [0; 14],
            },
            ctl_addr: Osockaddr {
                sa_family: 0,
                sa_data: [0; 14],
            },
            pid: 0,
            l_name: string_to_c_string(""),
            r_name: string_to_c_string(""),
            r_tty: [0; 16],
        }
    }

    // Converts the CtlMsg structure into a vector of bytes for network transmission
    fn to_bytes(&self) -> Result<Vec<u8>, io::Error> {
        let mut bytes = vec![0u8; size_of::<CtlMsg>()];
        let mut cursor = Cursor::new(&mut bytes[..]);

        cursor.write_all(&self.vers.to_be_bytes())?;
        cursor.write_all(&self.r#type.to_be_bytes())?;
        cursor.write_all(&self.answer.to_be_bytes())?;
        cursor.write_all(&self.pad.to_be_bytes())?;
        cursor.write_all(&self.id_num.to_be_bytes())?;
        cursor.write_all(&self.addr.sa_family.to_be_bytes())?;
        cursor.write_all(&self.addr.sa_data)?;
        cursor.write_all(&self.ctl_addr.sa_family.to_be_bytes())?;
        cursor.write_all(&self.ctl_addr.sa_data)?;
        cursor.write_all(&self.pid.to_be_bytes())?;
        cursor.write_all(&self.l_name.iter().map(|&b| b as u8).collect::<Vec<u8>>())?;
        cursor.write_all(&self.r_name.iter().map(|&b| b as u8).collect::<Vec<u8>>())?;
        cursor.write_all(&self.r_tty.iter().map(|&b| b as u8).collect::<Vec<u8>>())?;

        Ok(bytes)
    }
    // create sockaddr data from IP and port
    fn create_sockaddr_data(&self, ip: &str, port: u16) -> [u8; 14] {
        let mut sa_data: [u8; 14] = [0; 14];

        let ip_segments: Result<Vec<u8>, _> = ip.split('.').map(|s| s.parse::<u8>()).collect();

        match ip_segments {
            Ok(ip_bytes) if ip_bytes.len() == 4 => {
                sa_data[0..2].copy_from_slice(&port.to_be_bytes());
                sa_data[2..6].copy_from_slice(&ip_bytes);
                sa_data[12..14].copy_from_slice(&[0, 2]);
            }
            _ => {
                eprint!("Invalid IP address format: {}", ip);
            }
        }

        sa_data
    }
    // create control sockaddr data from a SocketAddr
    pub fn create_ctl_addr(&self, addr: SocketAddr) -> [u8; 14] {
        let mut ctl_addr: [u8; 14] = [0; 14];
        if let net::IpAddr::V4(ipv4) = addr.ip() {
            let ip_bytes = ipv4.octets();

            let port_bytes = addr.port().to_be_bytes();
            ctl_addr[0..2].copy_from_slice(&port_bytes);

            ctl_addr[2..6].copy_from_slice(&ip_bytes);
        }

        ctl_addr
    }
}

#[repr(C, packed)]
pub struct CtlRes {
    pub vers: c_uchar,
    r#type: MessageType,
    answer: Answer,
    pub pad: c_uchar,
    pub id_num: u32,
    pub addr: Osockaddr,
}

impl CtlRes {
    pub fn initialize() -> Self {
        CtlRes {
            vers: 0,
            r#type: MessageType::LookUp,
            answer: Answer::Failed,
            pad: 0,
            id_num: 0,
            addr: Osockaddr {
                sa_family: 0,
                sa_data: [0; 14],
            },
        }
    }

    // Converts a byte slice into a CtlRes struct, ensuring correct parsing of each field.
    fn from_bytes(bytes: &[u8]) -> Result<Self, &'static str> {
        use std::convert::TryInto;
        use std::mem::size_of;

        // Check if the input data has enough bytes to form a valid CtlRes
        if bytes.len() < size_of::<CtlRes>() {
            return Err("Not enough data to form CtlRes");
        }

        // Extract version byte
        let vers = *bytes.get(0).ok_or("Missing version byte")?;

        // Extract and validate MessageType
        let r#type = MessageType::try_from(*bytes.get(1).ok_or("Missing MessageType byte")?)
            .map_err(|_| "Invalid MessageType")?;

        // Extract and validate Answer
        let answer = Answer::try_from(*bytes.get(2).ok_or("Missing Answer byte")?)
            .map_err(|_| "Invalid Answer")?;

        // Extract padding byte
        let pad = *bytes.get(3).ok_or("Missing padding byte")?;

        // Extract id_num (4 bytes)
        let id_num = bytes
            .get(4..8)
            .ok_or("Missing id_num bytes")?
            .try_into()
            .map(u32::from_le_bytes)
            .map_err(|_| "Failed to parse id_num")?;

        // Extract sa_family (2 bytes)
        let sa_family = bytes
            .get(8..10)
            .ok_or("Missing sa_family bytes")?
            .try_into()
            .map(u16::from_le_bytes)
            .map_err(|_| "Failed to parse sa_family")?;

        // Extract and copy sa_data (14 bytes)
        let mut sa_data = [0u8; 14];
        bytes
            .get(10..24)
            .ok_or("Missing sa_data bytes")?
            .try_into()
            .map(|slice: &[u8; 14]| sa_data.copy_from_slice(slice))
            .map_err(|_| "Failed to copy sa_data")?;

        // Create Osockaddr with extracted sa_family and sa_data
        let addr = Osockaddr { sa_family, sa_data };

        Ok(CtlRes {
            vers,
            r#type,
            answer,
            pad,
            id_num,
            addr,
        })
    }
}

/// talk - talk to another user
#[derive(Parser, Debug)]
#[command(author, version, about, long_about)]
struct Args {
    /// Address to connect or listen to
    address: Option<String>,

    /// Terminal name to use (optional)
    ttyname: Option<String>,
}

fn main() -> Result<(), Box<dyn std::error::Error>> {
    let args = Args::parse();

    setlocale(LocaleCategory::LcAll, "");
    textdomain(PROJECT_NAME)?;
    bind_textdomain_codeset(PROJECT_NAME, "UTF-8")?;

    let mut exit_code = 0;

    register_signals();

    if let Err(err) = talk(args) {
        exit_code = 1;
        eprint!("{}", err);
    }

    process::exit(exit_code)
}

fn talk(args: Args) -> Result<(), TalkError> {
    validate_args(&args)?;
    check_if_tty()?;

    let mut msg = CtlMsg::initialize();
    let mut res = CtlRes::initialize();
    let (width, height) = get_terminal_size();

    let mut logger = StateLogger::new("No connection yet.");

<<<<<<< HEAD
    let (my_machine_name, his_machine_name) =
        get_names(&mut msg, args.address.as_ref().unwrap(), args.ttyname)?;
    let (my_machine_addr, _his_machine_addr, daemon_port) =
        get_addrs(&mut msg, &my_machine_name, &his_machine_name)?;
=======
    // Retrieve the local and remote machine names
    let (my_machine_name, his_machine_name) = get_names(
        &mut msg,
        args.address
            .as_ref()
            .ok_or_else(|| TalkError::InvalidArguments)?,
        args.ttyname,
    )
    .map_err(|e| TalkError::IoError(e))?;
>>>>>>> 86ebde02

    // Get the local and remote addresses, and the daemon port number
    let (my_machine_addr, _his_machine_addr, daemon_port) =
        get_addrs(&mut msg, &my_machine_name, &his_machine_name)
            .map_err(|e| TalkError::IoError(e))?;

    // Open control socket
    let (ctl_addr, socket) = open_ctl(my_machine_addr).map_err(|e| TalkError::IoError(e))?;

    let ctl_addr_data = msg.create_ctl_addr(ctl_addr);
    msg.ctl_addr.sa_data = ctl_addr_data;

    logger.set_state("[Checking for invitation on caller's machine]");

    // Look for an invitation from the daemon
    look_for_invite(daemon_port, &mut msg, &socket, &mut res)?;

    // Set the invitation ID number and send a delete request for the old invitation
    msg.id_num = res.id_num.to_be();
    send_delete(daemon_port, &mut msg, &socket, &mut res)?;

    if res.answer == Answer::Success {
        handle_existing_invitation(width, height, &mut res, daemon_port, &mut msg, &socket)?;
    } else {
        logger.set_state("[Waiting to connect with caller]");
        handle_new_invitation(
            daemon_port,
            &mut msg,
            &socket,
            &mut res,
            my_machine_addr,
            &mut logger,
        )?;
    }

    Ok(())
}

fn validate_args(args: &Args) -> Result<(), TalkError> {
    if args.address.is_none() {
        return Err(TalkError::InvalidArguments);
    }
    Ok(())
}

fn check_if_tty() -> Result<(), TalkError> {
    if atty::isnt(atty::Stream::Stdin) {
        eprintln!("Not a TTY");
        return Err(TalkError::NotTty);
    }
    Ok(())
}

fn handle_existing_invitation(
    width: u16,
    height: u16,
    res: &mut CtlRes,
    daemon_port: u16,
    msg: &mut CtlMsg,
    socket: &UdpSocket,
) -> Result<(), TalkError> {
    let tcp_addr = res.addr.to_socketaddr().ok_or_else(|| {
        TalkError::AddressResolutionFailed("Failed to convert address to socket address.".into())
    })?;

    // Establish a TCP connection to the `tcp_addr`. Map any IO errors to `TalkError::IoError`.
    let stream = TcpStream::connect(tcp_addr).map_err(TalkError::IoError)?;
    let (local_id, remote_id) = read_invite_ids_from_file().map_err(TalkError::IoError)?;

    // Update the message ID to `local_id` and send a delete request to the daemon.
    msg.id_num = local_id;
    send_delete(daemon_port, msg, socket, res)?;

    // Update the message ID to `remote_id` and send a delete request to the daemon.
    msg.id_num = remote_id;
    send_delete(daemon_port, msg, socket, res)?;

    remove_file("invite_ids.txt").map_err(TalkError::IoError)?;

    let write_stream = stream.try_clone().map_err(TalkError::IoError)?;
    let read_stream = stream.try_clone().map_err(TalkError::IoError)?;

    let top_line = Arc::new(Mutex::new(2));
    let bottom_line = Arc::new(Mutex::new(0));

    // Spawn a thread to handle incoming data from the TCP read stream and update the terminal accordingly.
    spawn_input_thread(
        read_stream,
        height / 2,               // Set split row at half of the terminal height
        width,                    // Set terminal width
        Arc::clone(&top_line),    // Clone the top line reference for thread-safe use
        Arc::clone(&bottom_line), // Clone the bottom line reference for thread-safe use
    )?;

    // Handle user input from stdin, writing it to the TCP write stream and updating the terminal's top line.
    handle_stdin_input(write_stream, height / 2, Arc::clone(&top_line))
        .map_err(TalkError::IoError)?;

    Ok(())
}
fn spawn_input_thread(
    read_stream: TcpStream,
    split_row: u16,
    width: u16,
    top_line: Arc<Mutex<u16>>,
    bottom_line: Arc<Mutex<u16>>,
) -> Result<(), TalkError> {
    thread::spawn(move || {
        // Initialize terminal drawing
        let mut handle = match draw_terminal(split_row, width) {
            Ok(handle) => handle,
            Err(e) => {
                eprintln!("Failed to draw terminal: {}", e);
                return;
            }
        };

        let mut buffer = [0; 128];
        let mut stream = read_stream;

        loop {
            match stream.read(&mut buffer) {
                Ok(nbytes) => {
                    if nbytes > 0 {
                        // Convert buffer data to UTF-8 and process input
                        let input = match std::str::from_utf8(&buffer[..nbytes]) {
                            Ok(input) => input,
                            Err(e) => {
                                eprintln!("Failed to convert buffer to UTF-8 string: {}", e);
                                continue;
                            }
                        };

                        // Call handle_user_input to display the input on the terminal
                        if let Err(e) = handle_user_input(
                            &mut handle,
                            input,
                            split_row,
                            Arc::clone(&top_line),
                            Arc::clone(&bottom_line),
                        ) {
                            eprintln!("Failed to handle user input: {}", e);
                            continue;
                        }
                    } else {
                        // Handle connection closure if no bytes are received
                        handle_connection_close();
                        break;
                    }
                }
                Err(e) => {
                    eprintln!("Error reading from stream: {}", e);
                    break;
                }
            }
        }
    });

    Ok(())
}

fn write_message(
    write_stream: &mut TcpStream,
    message: String,
    top_line: Arc<Mutex<u16>>,
    split_row: u16,
) -> Result<(), io::Error> {
    let mut top_line = top_line.lock().unwrap();
    *top_line += 1;
    write_stream.write_all(message.as_bytes())?;
    write_stream.write_all(b"\n")?;

    if *top_line >= split_row.checked_sub(1).unwrap_or(0) {
        eprint!("\x1B[{};H", 2);
        *top_line = 2;
    }

    Ok(())
}
fn handle_stdin_input(
    mut write_stream: TcpStream,
    split_row: u16,
    top_line: Arc<Mutex<u16>>,
) -> Result<(), io::Error> {
    let stdin = io::stdin();
    let handle = stdin.lock();
    let mut input_buffer = String::new();
    for line in handle.lines() {
        match line {
            Ok(message) => {
                input_buffer.push_str(&message);

                if input_buffer.len() > MAX_USER_INPUT_LENGTH {
                    eprintln!("Warning: You are inputting a large amount of data!");
                    input_buffer.truncate(MAX_USER_INPUT_LENGTH);
                }

                write_message(
                    &mut write_stream,
                    input_buffer.clone(),
                    Arc::clone(&top_line),
                    split_row,
                )?;

                input_buffer.clear();
            }
            Err(e) => {
                eprintln!("Failed to read from stdin: {}", e);
                break;
            }
        }
    }
    Ok(())
}

fn handle_new_invitation(
    daemon_port: u16,
    msg: &mut CtlMsg,
    socket: &UdpSocket,
    res: &mut CtlRes,
    my_machine_addr: Ipv4Addr,
    logger: &mut StateLogger,
) -> Result<(), TalkError> {
    let (socket_addr, listener) = open_sockt(my_machine_addr).map_err(TalkError::IoError)?;

    logger.set_state("[Service connection established.]");

    // Create the socket address data and set it in the `msg`.
    let tcp_data = msg.create_sockaddr_data(&socket_addr.ip().to_string(), socket_addr.port());
    msg.addr.sa_data = tcp_data;

    logger.set_state("[Waiting for your party to respond]");

    // Send the announce message to the daemon, informing it of the new invitation.
    announce(daemon_port, msg, socket, res)?;
    let remote_id = res.id_num;

    // Send the leave invitation message to clear the previous invite state.
    leave_invite(daemon_port, msg, socket, res)?;
    let local_id = res.id_num;

    save_invite_ids_to_file(local_id, remote_id).map_err(TalkError::IoError)?;

    // Start listening for incoming TCP connections.
    for stream in listener.incoming() {
        match stream {
            Ok(client_stream) => {
                if let Err(e) = handle_client(client_stream) {
                    eprintln!("Failed to handle client: {}", e);
                }
            }
            Err(e) => eprintln!("Failed to accept connection: {}", e),
        }
    }

    Ok(())
}

// Retrieves the current user's login name.
fn get_current_user_name() -> Result<String, io::Error> {
    unsafe {
        let login_name = libc::getlogin();
        if !login_name.is_null() {
            Ok(CStr::from_ptr(login_name).to_string_lossy().into_owned())
        } else {
            let pw = getpwuid(getuid());
            // If no user information is found, return an error.
            if pw.is_null() {
                Err(io::Error::new(
                    io::ErrorKind::NotFound,
                    "You don't exist. Go away.",
                ))
            } else {
                // Convert the pw_name (user name) from the passwd struct to a Rust String.
                Ok(CStr::from_ptr((*pw).pw_name).to_string_lossy().into_owned())
            }
        }
    }
}

// Retrieves the local machine's hostname.
fn get_local_machine_name() -> Result<String, io::Error> {
    let mut buffer = vec![0 as c_char; HOSTNAME_BUFFER_SIZE];
    let result = unsafe { gethostname(buffer.as_mut_ptr(), buffer.len()) };

    if result == 0 {
        let c_str = unsafe { CStr::from_ptr(buffer.as_ptr()) };
        Ok(c_str.to_string_lossy().into_owned())
    } else {
        Err(Error::new(
            io::ErrorKind::Other,
            "Cannot get local hostname",
        ))
    }
}

// Parses a user-provided address, which could be in the form "user@host" or "host:user".
// If no delimiter is found in the address, it returns the address as the user and the local machine name as the host.
fn parse_address(address: &str, my_machine_name: &str) -> (String, String) {
    // Look for the first occurrence of any delimiter character ('@', ':', '!', '.').
    let at_index = address.find(|c| "@:!.".contains(c));

    // If a delimiter is found, determine how to split the address into user and host.
    if let Some(index) = at_index {
        let delimiter = address.chars().nth(index);

        match delimiter {
            // If the delimiter is '@', split the address as "user@host".
            Some('@') => {
                let (user, host) = address.split_at(index);
                // Extract the host by skipping the '@' character.
                let host = host.get(1..).unwrap_or_default();
                (user.to_string(), host.to_string())
            }
            // For any other delimiter, split the address as "host:user".
            _ => {
                let (host, user) = address.split_at(index);
                // Extract the user by skipping the delimiter character.
                let user = user.get(1..).unwrap_or_default();
                (user.to_string(), host.to_string())
            }
        }
    } else {
        (address.to_string(), my_machine_name.to_string())
    }
}

// Retrieves and sets the names for both local and remote users, then updates the control message.
fn get_names(
    msg: &mut CtlMsg,
    address: &str,
    ttyname: Option<String>,
) -> Result<(String, String), io::Error> {
    let my_name = get_current_user_name()?;
    let my_machine_name = get_local_machine_name()?;

    let (his_name, his_machine_name) = parse_address(address, &my_machine_name);
    msg.vers = TALK_VERSION;

    msg.addr.sa_family = AF_INET as SaFamily;
    msg.ctl_addr.sa_family = AF_INET as SaFamily;
    msg.l_name = string_to_c_string(&my_name);
    msg.r_name = string_to_c_string(&his_name);
    msg.r_tty = tty_to_c_string(&ttyname.unwrap_or_default());

    Ok((my_machine_name, his_machine_name))
}

// Converts a Rust string to a C-style string and stores it in a fixed-size buffer.
fn string_to_c_string(s: &str) -> [c_char; BUFFER_SIZE] {
    let mut buffer: [c_char; BUFFER_SIZE] = [0; BUFFER_SIZE];
    let c_string = CString::new(s).expect("CString::new failed");
    let bytes = c_string.to_bytes();

    // Copy the bytes into the buffer, leaving space for the null terminator.
    for (i, &byte) in bytes.iter().take(BUFFER_SIZE - 1).enumerate() {
        buffer[i] = byte as c_char;
    }
    buffer
}

// Converts a Rust string to a C-style string for terminal names.
fn tty_to_c_string(s: &str) -> [c_char; 16] {
    let mut buffer: [c_char; 16] = [0; 16];
    let c_string = CString::new(s).expect("CString::new failed");
    let bytes = c_string.to_bytes();

    // Copy the bytes into the buffer, leaving space for the null terminator.
    for (i, &byte) in bytes.iter().take(16 - 1).enumerate() {
        buffer[i] = byte as c_char;
    }
    buffer
}

// Resolves the IP addresses for both local and remote machines, and retrieves the service port.
fn get_addrs(
    msg: &mut CtlMsg,
    my_machine_name: &str,
    his_machine_name: &str,
) -> Result<(Ipv4Addr, Ipv4Addr, u16), std::io::Error> {
    let lhost = CString::new(my_machine_name)?;
    let rhost = CString::new(his_machine_name)?;
    let service = CString::new("ntalk")?;
    let protocol = CString::new("udp")?;

    msg.pid = unsafe { getpid() };

    let hints = addrinfo {
        ai_family: AF_INET, // IPv4 only
        ai_socktype: SOCK_DGRAM,
        ai_flags: AI_CANONNAME,
        ai_protocol: 0,
        ai_addrlen: 0,
        ai_canonname: ptr::null_mut(),
        ai_addr: ptr::null_mut(),
        ai_next: ptr::null_mut(),
    };

    let my_machine_addr = resolve_address(&lhost, &hints, my_machine_name)?;

    // If the remote machine is different from the local one, resolve its IP address as well.
    let his_machine_addr = if rhost != lhost {
        resolve_address(&rhost, &hints, his_machine_name)?
    } else {
        my_machine_addr
    };

    // Retrieve the service port for the "ntalk" service using the UDP protocol.
    let daemon_port = get_service_port(&service, &protocol)?;

    Ok((my_machine_addr, his_machine_addr, daemon_port))
}

// Resolves the IP address for the given host.
fn resolve_address(
    host: &CString,
    hints: &addrinfo,
    host_name: &str,
) -> Result<Ipv4Addr, io::Error> {
    let mut res: *mut addrinfo = ptr::null_mut();
    let err = unsafe { getaddrinfo(host.as_ptr(), ptr::null(), hints, &mut res) };

    if err != 0 {
        return Err(io::Error::new(
            io::ErrorKind::NotFound,
            format!(
                "Error resolving address for {}: {}",
                host_name,
                unsafe { CStr::from_ptr(gai_strerror(err)) }.to_string_lossy()
            ),
        ));
    }

    let mut addr = Ipv4Addr::UNSPECIFIED;
    let mut ai = res;
    while !ai.is_null() {
        let ai_ref = unsafe { &*ai };
        if ai_ref.ai_family == AF_INET {
            let sockaddr: &sockaddr_in = unsafe { &*(ai_ref.ai_addr as *const sockaddr_in) };
            addr = Ipv4Addr::from(u32::from_be(sockaddr.sin_addr.s_addr));
            break;
        }
        ai = ai_ref.ai_next;
    }

    if addr == Ipv4Addr::UNSPECIFIED {
        return Err(io::Error::new(
            io::ErrorKind::NotFound,
            format!("Address not found for {}", host_name),
        ));
    }

    Ok(addr)
}

fn get_service_port(service: &CString, protocol: &CString) -> Result<u16, io::Error> {
    // Get the service by name
    let talkd_service = unsafe { getservbyname(service.as_ptr(), protocol.as_ptr()) };

    // Check if the service was found
    if talkd_service.is_null() {
        return Err(io::Error::new(
            io::ErrorKind::NotFound,
            format!(
                "Service {} with protocol {} not registered.",
                service.to_str().unwrap_or("invalid service"),
                protocol.to_str().unwrap_or("invalid protocol")
            ),
        ));
    }

    // Safely get the port number from the service
    let port = unsafe { (*talkd_service).s_port };
    Ok(u16::from_be(port as u16))
}

// Handles the client's connection by spawning a read thread and handling user input.
fn handle_client(stream: TcpStream) -> Result<(), io::Error> {
    let write_stream = stream.try_clone()?;

    let (width, height) = get_terminal_size();
    let split_row = height / 2;
    let top_line = Arc::new(Mutex::new(2));
    let bottom_line = Arc::new(Mutex::new(0));

    let top_line_clone = Arc::clone(&top_line);
    let bottom_line_clone = Arc::clone(&bottom_line);

    // Spawn a separate thread to handle reading from the stream.
    spawn_read_thread(stream, split_row, width, top_line_clone, bottom_line_clone)?;
    // Handle user input from stdin and send it to the write stream.
    handle_stdin_input(write_stream, split_row, top_line)?;

    Ok(())
}

// Spawns a new thread to read data from the TCP stream and display it on the terminal.
fn spawn_read_thread(
    stream: TcpStream,
    split_row: u16,
    width: u16,
    top_line: Arc<Mutex<u16>>,
    bottom_line: Arc<Mutex<u16>>,
) -> Result<(), io::Error> {
    thread::spawn(move || {
        // Attempt to draw the terminal and handle any errors
        let mut handle = match draw_terminal(split_row, width) {
            Ok(handle) => handle,
            Err(e) => {
                eprintln!("Failed to draw terminal: {}", e);
                return;
            }
        };

        let mut buffer = [0; 128];
        let mut stream = stream;

        loop {
            match stream.read(&mut buffer) {
                Ok(nbytes) => {
                    if nbytes > 0 {
                        // Handle user input and manage potential errors
                        if let Err(e) = handle_user_input(
                            &mut handle,
                            std::str::from_utf8(&buffer[..nbytes]).unwrap_or(""),
                            split_row,
                            Arc::clone(&top_line),
                            Arc::clone(&bottom_line),
                        ) {
                            eprintln!("Error handling user input: {}", e);
                            break;
                        }
                    } else {
                        // Handle connection closure
                        handle_connection_close();
                        break;
                    }
                }
                Err(e) => {
                    eprintln!("Error reading from stream: {}", e);
                    break;
                }
            }
        }
    });

    Ok(())
}

// Handles user input and displays it in the bottom section of the terminal.
fn handle_user_input(
    handle: &mut io::StdoutLock,
    input: &str,
    split_row: u16,
    top_line: Arc<Mutex<u16>>,
    bottom_line: Arc<Mutex<u16>>,
) -> io::Result<()> {
    let top_line = top_line.lock().unwrap();
    let mut bottom_line = bottom_line.lock().unwrap();

    // Reset bottom line position if it exceeds the available space.
    if *bottom_line >= split_row - 2 {
        *bottom_line = 0;
    }

    // Move cursor to bottom window
    write!(handle, "\x1b[{};0H", split_row + *bottom_line + 1)?;
    writeln!(handle, "{}", input)?;

    // Move cursor to top window
    write!(handle, "\x1b[{};H", *top_line)?;

    handle.flush()?;

    *bottom_line += 1;

    Ok(())
}

// Draws the terminal interface with a split line separating the top and bottom sections.
fn draw_terminal(split_row: u16, width: u16) -> io::Result<io::StdoutLock<'static>> {
    let stdout = io::stdout();
    let mut handle = stdout.lock();

    // Clear terminal screen
    print!("\x1B[2J\x1B[H");
    io::stdout().flush().ok();

    // Display the connection message at the top of the terminal.
    write!(handle, "[Connection established]")?;
    // Move the cursor to the split row and draw the split line.
    write!(handle, "\x1b[{};0H", split_row)?;
    // Draw the horizontal split line (─) across the width of the terminal.
    writeln!(
        handle,
        "└{:─<width$}┘",
        "",
        width = (width as usize).checked_sub(2).unwrap_or(0)
    )?;
    // Move the cursor back to the top-left corner and then down by one line.
    write!(handle, "\x1b[1;H")?;
    write!(handle, "\x1B[1B")?;

    handle.flush()?;

    Ok(handle)
}

// Opens a TCP socket bound to the provided IPv4 address.
// Used for talk users sending and receiving messages.
fn open_sockt(my_machine_addr: Ipv4Addr) -> Result<(SocketAddr, TcpListener), io::Error> {
    let listener = TcpListener::bind((my_machine_addr, 0))?;
    let addr = listener.local_addr()?;

    Ok((addr, listener))
}

// Opens a UDP socket bound to the provided IPv4 address.
// Used for checking properly access to connection.
fn open_ctl(my_machine_addr: Ipv4Addr) -> Result<(SocketAddr, UdpSocket), io::Error> {
    let socket = UdpSocket::bind((my_machine_addr, 0))?;
    let addr = socket.local_addr()?;

    Ok((addr, socket))
}

fn handle_connection_close() {
    //clear terminal screen
    print!("\x1B[2J\x1B[H");
    io::stdout().flush().ok();
    eprintln!("Connection closed, exiting...");

    process::exit(3);
}

// Handles sending a message (CtlMsg) to the daemon and receiving a response.
// Uses the 'reqwest' function to handle the communication.
fn handle_invite(
    daemon_port: u16,
    msg: &mut CtlMsg,
    socket: &UdpSocket,
    res: &mut CtlRes,
    msg_type: MessageType,
) -> Result<(), TalkError> {
    reqwest(daemon_port, msg, msg_type, socket, res)
}

// Looks for an invite by sending a LookUp message to the daemon.
fn look_for_invite(
    daemon_port: u16,
    msg: &mut CtlMsg,
    socket: &UdpSocket,
    res: &mut CtlRes,
) -> Result<(), TalkError> {
    handle_invite(daemon_port, msg, socket, res, MessageType::LookUp)
}

// Leaves an invite by sending a LeaveInvite message to the daemon.
fn leave_invite(
    daemon_port: u16,
    msg: &mut CtlMsg,
    socket: &UdpSocket,
    res: &mut CtlRes,
) -> Result<(), TalkError> {
    handle_invite(daemon_port, msg, socket, res, MessageType::LeaveInvite)
}

// Announces an invite by sending an Announce message to the daemon.
fn announce(
    daemon_port: u16,
    msg: &mut CtlMsg,
    socket: &UdpSocket,
    res: &mut CtlRes,
) -> Result<(), TalkError> {
    handle_invite(daemon_port, msg, socket, res, MessageType::Announce)
}

// Sends a delete message to the daemon.
fn send_delete(
    daemon_port: u16,
    msg: &mut CtlMsg,
    socket: &UdpSocket,
    res: &mut CtlRes,
) -> Result<(), TalkError> {
    handle_invite(daemon_port, msg, socket, res, MessageType::Delete)
}

fn save_invite_ids_to_file(local_id: u32, remote_id: u32) -> io::Result<()> {
    let mut file = File::create("invite_ids.txt")?;
    writeln!(file, "local_id={}", local_id)?;
    writeln!(file, "remote_id={}", remote_id)?;
    Ok(())
}

// Sends a message (CtlMsg) to the talk daemon over a UDP socket and waits for a response.
// The function will retry sending if it encounters a WouldBlock error.
// The response is parsed into a CtlRes struct.
fn reqwest(
    daemon_port: u16,      // Port number of the talk daemon
    msg: &mut CtlMsg,      // The control message (CtlMsg) to be sent
    msg_type: MessageType, // Type of the message (used to set the message type)
    socket: &UdpSocket,    // UDP socket to send and receive messages
    res: &mut CtlRes,      // Reference to store the received response (CtlRes)
) -> Result<(), TalkError> {
    let talkd_addr: SocketAddr = format!("0.0.0.0:{}", daemon_port)
        .parse()
        .map_err(|e: AddrParseError| TalkError::AddressResolutionFailed(e.to_string()))?;

    msg.r#type = msg_type as u8;
    let msg_bytes = msg
        .to_bytes()
        .map_err(|e| TalkError::Other(e.to_string()))?;

    loop {
        // Try sending the message bytes to the talk daemon
        match socket.send_to(&msg_bytes, talkd_addr) {
            Ok(_) => {
                let mut buf = [0; 1024];
                // Try to receive a response from the talk daemon
                match socket.recv_from(&mut buf) {
                    Ok((amt, _)) => {
                        let ctl_res = CtlRes::from_bytes(&buf[..amt])
                            .map_err(|e| TalkError::Other(e.to_string()))?;
                        *res = ctl_res;
                        break;
                    }
                    Err(e) if e.kind() == io::ErrorKind::WouldBlock => continue,
                    Err(e) => {
                        eprintln!("Error receiving message: {}", e);
                        return Err(TalkError::IoError(e));
                    }
                }
            }
            Err(e) if e.kind() == io::ErrorKind::WouldBlock => {
                std::thread::sleep(Duration::from_secs(1));
            }
            Err(e) => {
                eprintln!("Error sending message: {}", e);
                return Err(TalkError::IoError(e));
            }
        }
    }
    Ok(())
}

fn read_invite_ids_from_file() -> io::Result<(u32, u32)> {
    let file = File::open("invite_ids.txt")?;
    let reader = io::BufReader::new(file);

    let mut local_id = None;
    let mut remote_id = None;

    for line in reader.lines() {
        let line = line?;
        if let Some((key, value)) = line.split_once('=') {
            match key {
                "local_id" => local_id = value.parse().ok(),
                "remote_id" => remote_id = value.parse().ok(),
                _ => {}
            }
        }
    }

    Ok((
        local_id.ok_or_else(|| io::Error::new(io::ErrorKind::NotFound, "local_id not found"))?,
        remote_id.ok_or_else(|| io::Error::new(io::ErrorKind::NotFound, "remote_id not found"))?,
    ))
}

// Registers signal handlers for specific signals (SIGINT, SIGQUIT, SIGPIPE).
// The signal handler function is `handle_signals`.
pub fn register_signals() {
    unsafe {
        let signals = &[SIGINT, SIGQUIT, SIGPIPE];
        for &sig in signals {
            if signal(sig, handle_signals as usize) == libc::SIG_ERR {
                eprintln!("Failed to register signal handler for signal {}", sig);
            }
        }
    }
}

/// Handles incoming signals by setting the interrupt flag and exiting the process.
pub fn handle_signals(signal_code: libc::c_int) {
    //clear terminal screen
    eprint!("\x1B[2J\x1B[H");

    eprintln!("Connection closed, exiting...");

    std::process::exit(128 + signal_code);
}

// Retrieves the terminal size (width and height in characters) using an ioctl system call.
fn get_terminal_size() -> (u16, u16) {
    let mut size: winsize = unsafe { zeroed() };

    unsafe {
        if ioctl(STDOUT_FILENO, TIOCGWINSZ, &mut size) == -1 {
            eprintln!("Failed to get terminal size");
            // Default fallback size
            return (80, 24);
        }
    }

    (size.ws_col, size.ws_row)
}<|MERGE_RESOLUTION|>--- conflicted
+++ resolved
@@ -17,15 +17,9 @@
 #[cfg(target_os = "linux")]
 use libc::sa_family_t;
 use libc::{
-<<<<<<< HEAD
     addrinfo, c_char, c_uchar, getaddrinfo, gethostname, getpid, getpwuid, getservbyname, getuid,
-    ioctl, servent, signal, sockaddr_in, winsize, AF_INET, AI_CANONNAME, SIGINT, SIGPIPE, SIGQUIT,
+    ioctl, signal, sockaddr_in, winsize, AF_INET, AI_CANONNAME, SIGINT, SIGPIPE, SIGQUIT,
     SOCK_DGRAM, STDOUT_FILENO, TIOCGWINSZ,
-=======
-    addrinfo, c_char, c_uchar, gai_strerror, getaddrinfo, gethostname, getpid, getpwuid,
-    getservbyname, getuid, ioctl, sa_family_t, signal, sockaddr_in, winsize, AF_INET, AI_CANONNAME,
-    SIGINT, SIGPIPE, SIGQUIT, SOCK_DGRAM, STDOUT_FILENO, TIOCGWINSZ,
->>>>>>> 86ebde02
 };
 use std::{
     ffi::{CStr, CString},
@@ -124,17 +118,6 @@
     }
 }
 
-<<<<<<< HEAD
-#[cfg(target_os = "macos")]
-type SaFamily = u16;
-
-#[cfg(target_os = "linux")]
-type SaFaily = sa_family_t;
-
-#[repr(C, packed)]
-pub struct Osockaddr {
-    pub sa_family: SaFamily,
-=======
 #[derive(Debug)]
 pub enum TalkError {
     InvalidArguments,
@@ -163,13 +146,15 @@
     }
 }
 
+#[cfg(target_os = "macos")]
+type SaFamily = u16;
+
+#[cfg(target_os = "linux")]
+type SaFamily = sa_family_t;
+
 #[repr(C, packed)]
 pub struct Osockaddr {
-    #[cfg(target_os = "macos")]
-    pub sa_family: u16,
-    #[cfg(target_os = "linux")]
-    pub sa_family: sa_family_t,
->>>>>>> 86ebde02
+    pub sa_family: SaFamily,
     pub sa_data: [u8; 14],
 }
 
@@ -413,12 +398,6 @@
 
     let mut logger = StateLogger::new("No connection yet.");
 
-<<<<<<< HEAD
-    let (my_machine_name, his_machine_name) =
-        get_names(&mut msg, args.address.as_ref().unwrap(), args.ttyname)?;
-    let (my_machine_addr, _his_machine_addr, daemon_port) =
-        get_addrs(&mut msg, &my_machine_name, &his_machine_name)?;
-=======
     // Retrieve the local and remote machine names
     let (my_machine_name, his_machine_name) = get_names(
         &mut msg,
@@ -428,7 +407,6 @@
         args.ttyname,
     )
     .map_err(|e| TalkError::IoError(e))?;
->>>>>>> 86ebde02
 
     // Get the local and remote addresses, and the daemon port number
     let (my_machine_addr, _his_machine_addr, daemon_port) =
@@ -767,7 +745,6 @@
 
     let (his_name, his_machine_name) = parse_address(address, &my_machine_name);
     msg.vers = TALK_VERSION;
-
     msg.addr.sa_family = AF_INET as SaFamily;
     msg.ctl_addr.sa_family = AF_INET as SaFamily;
     msg.l_name = string_to_c_string(&my_name);
@@ -857,7 +834,7 @@
             format!(
                 "Error resolving address for {}: {}",
                 host_name,
-                unsafe { CStr::from_ptr(gai_strerror(err)) }.to_string_lossy()
+                unsafe { CStr::from_ptr(libc::gai_strerror(err)) }.to_string_lossy()
             ),
         ));
     }
