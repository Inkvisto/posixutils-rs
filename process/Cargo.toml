[package]
name = "posixutils-process"
version = "0.2.1"
authors = ["Jeff Garzik"]
repository.workspace = true
license.workspace = true
edition.workspace = true

[dependencies]
plib = { path = "../plib" }
clap.workspace = true
gettext-rs.workspace = true
libc.workspace = true
dirs = "5.0"

[build-dependencies]
bindgen = { version = "0.70.0", features = ["runtime"] }

<<<<<<< HEAD
[lints]
workspace = true
=======
[dev-dependencies]
sysinfo = "0.31"
>>>>>>> 1cd3470f

[[bin]]
name = "fuser"
path = "./fuser.rs"

[[bin]]
name = "env"
path = "./env.rs"

[[bin]]
name = "kill"
path = "./kill.rs"

[[bin]]
name = "nice"
path = "./nice.rs"

[[bin]]
name = "nohup"
path = "./nohup.rs"

[[bin]]
name = "renice"
path = "./renice.rs"

[[bin]]
name = "timeout"
path = "./timeout.rs"

[[bin]]
name = "xargs"
path = "./xargs.rs"<|MERGE_RESOLUTION|>--- conflicted
+++ resolved
@@ -16,13 +16,11 @@
 [build-dependencies]
 bindgen = { version = "0.70.0", features = ["runtime"] }
 
-<<<<<<< HEAD
 [lints]
 workspace = true
-=======
+
 [dev-dependencies]
 sysinfo = "0.31"
->>>>>>> 1cd3470f
 
 [[bin]]
 name = "fuser"
